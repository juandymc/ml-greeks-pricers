--- conflicted
+++ resolved
@@ -49,13 +49,7 @@
     """Price all strike/maturity pairs for ``market``.
 
     Returns a ``pandas.DataFrame`` with maturities as index and strikes as
-<<<<<<< HEAD
-    columns.  Maturities are priced in descending order so that the simulated
-    paths for the longest maturity can be reused for shorter ones when
-    ``use_cache`` is ``True``.
-=======
     columns.
->>>>>>> 557f28d7
     """
     asset = EuropeanAsset(
         S0,
@@ -67,25 +61,14 @@
         seed=0,
     )
 
-<<<<<<< HEAD
-    temp = {}
-    for T in sorted(mats, reverse=True):
-=======
     rows = []
     for T in mats:
->>>>>>> 557f28d7
         row = []
         for K in strikes:
             opt = MCEuropeanOption(asset, market, K, T, is_call=False, use_cache=use_cache)
             row.append(opt().numpy())
-<<<<<<< HEAD
-        temp[T] = row
-
-    rows = [temp[T] for T in mats]
-=======
         rows.append(row)
 
->>>>>>> 557f28d7
     return pd.DataFrame(rows, index=mats, columns=strikes)
 
 
